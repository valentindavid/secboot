--- conflicted
+++ resolved
@@ -303,15 +303,6 @@
 	h := toHash(c, m["alg"])
 	c.Check(h, Equals, creationData.SnapModelAuthHash)
 
-<<<<<<< HEAD
-=======
-	str, ok := m["key_digest"].(string)
-	c.Check(ok, testutil.IsTrue)
-	keyDigest, err := base64.StdEncoding.DecodeString(str)
-	c.Check(err, IsNil)
-	c.Check(keyDigest, HasLen, h.Size())
-
->>>>>>> 9e215beb
 	c.Check(m, testutil.HasKey, "hmacs")
 	if nmodels == 0 {
 		c.Check(m["hmacs"], IsNil)
@@ -334,7 +325,7 @@
 	h = toHash(c, m["alg"])
 	c.Check(h, Equals, creationData.SnapModelAuthHash)
 
-	str, ok = m["salt"].(string)
+	str, ok := m["salt"].(string)
 	c.Check(ok, testutil.IsTrue)
 	salt, err := base64.StdEncoding.DecodeString(str)
 	c.Check(err, IsNil)
