--- conflicted
+++ resolved
@@ -43,6 +43,7 @@
 var (
 	ComputeDbUpdate                          = computeDbUpdate
 	ComputeDynamicPolicy                     = computeDynamicPolicy
+	CreatePcrPolicyCounter                   = createPcrPolicyCounter
 	ComputePcrPolicyCounterAuthPolicies      = computePcrPolicyCounterAuthPolicies
 	ComputePcrPolicyRefFromCounterContext    = computePcrPolicyRefFromCounterContext
 	ComputePcrPolicyRefFromCounterName       = computePcrPolicyRefFromCounterName
@@ -50,13 +51,7 @@
 	ComputePolicyORData                      = computePolicyORData
 	ComputeSnapModelDigest                   = computeSnapModelDigest
 	ComputeStaticPolicy                      = computeStaticPolicy
-<<<<<<< HEAD
-	CreatePcrPolicyCounter                   = createPcrPolicyCounter
-	CreatePublicAreaForRSASigningKey         = createPublicAreaForRSASigningKey
-=======
-	CreatePinNVIndex                         = createPinNVIndex
 	CreatePublicAreaForECDSAKey              = createPublicAreaForECDSAKey
->>>>>>> de9ce489
 	DecodeSecureBootDb                       = decodeSecureBootDb
 	DecodeWinCertificate                     = decodeWinCertificate
 	EFICertTypePkcs7Guid                     = efiCertTypePkcs7Guid
@@ -231,12 +226,8 @@
 	}
 }
 
-<<<<<<< HEAD
-func NewDynamicPolicyComputeParams(key *rsa.PrivateKey, signAlg tpm2.HashAlgorithmId, pcrs tpm2.PCRSelectionList,
+func NewDynamicPolicyComputeParams(key *ecdsa.PrivateKey, signAlg tpm2.HashAlgorithmId, pcrs tpm2.PCRSelectionList,
 	pcrDigests tpm2.DigestList, policyCounterName tpm2.Name, policyCount uint64) *dynamicPolicyComputeParams {
-=======
-func NewDynamicPolicyComputeParams(key *ecdsa.PrivateKey, signAlg tpm2.HashAlgorithmId, pcrs tpm2.PCRSelectionList, pcrDigests tpm2.DigestList, policyCountIndexName tpm2.Name, policyCount uint64) *dynamicPolicyComputeParams {
->>>>>>> de9ce489
 	return &dynamicPolicyComputeParams{
 		key:               key,
 		signAlg:           signAlg,
