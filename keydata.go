// -*- Mode: Go; indent-tabs-mode: t -*-

/*
 * Copyright (C) 2021 Canonical Ltd
 *
 * This program is free software: you can redistribute it and/or modify
 * it under the terms of the GNU General Public License version 3 as
 * published by the Free Software Foundation.
 *
 * This program is distributed in the hope that it will be useful,
 * but WITHOUT ANY WARRANTY; without even the implied warranty of
 * MERCHANTABILITY or FITNESS FOR A PARTICULAR PURPOSE.  See the
 * GNU General Public License for more details.
 *
 * You should have received a copy of the GNU General Public License
 * along with this program.  If not, see <http://www.gnu.org/licenses/>.
 *
 */

package secboot

import (
	"crypto"
	"crypto/aes"
	"crypto/cipher"
	"crypto/rand"
	"encoding/asn1"
	"encoding/json"
	"errors"
	"fmt"
	"hash"
	"io"

	"golang.org/x/crypto/cryptobyte"
	cryptobyte_asn1 "golang.org/x/crypto/cryptobyte/asn1"
	"golang.org/x/crypto/hkdf"
	"golang.org/x/xerrors"
)

const (
<<<<<<< HEAD
	nilHash                    hashAlg = 0
=======
	kdfType                            = "argon2i"
	nilHash                    HashAlg = 0
>>>>>>> 21595bab
	passphraseKeyLen                   = 32
	passphraseEncryptionKeyLen         = 32
	passphraseEncryption               = "aes-cfb"
)

var (
	sha1Oid   = asn1.ObjectIdentifier{1, 3, 14, 3, 2, 26}
	sha224Oid = asn1.ObjectIdentifier{2, 16, 840, 1, 101, 3, 4, 2, 4}
	sha256Oid = asn1.ObjectIdentifier{2, 16, 840, 1, 101, 3, 4, 2, 1}
	sha384Oid = asn1.ObjectIdentifier{2, 16, 840, 1, 101, 3, 4, 2, 2}
	sha512Oid = asn1.ObjectIdentifier{2, 16, 840, 1, 101, 3, 4, 2, 3}
)

var (
	// KeyDataGeneration describes the generation number of new keys created by NewKeyData.
	// This will be supplied via PlatformKeyDataHandler and should generally be
	// authenticated by the platform code in order to protect against future key format
	// changes that might have security relevant implications.
	KeyDataGeneration = 2

	// ErrNoPlatformHandlerRegistered is returned from KeyData methods if no
	// appropriate platform handler is registered using the
	// RegisterPlatformKeyDataHandler API.
	ErrNoPlatformHandlerRegistered = errors.New("no appropriate platform handler is registered")

	// ErrInvalidPassphrase is returned from KeyData methods that require
	// knowledge of a passphrase is the supplied passphrase is incorrect.
	ErrInvalidPassphrase = errors.New("the supplied passphrase is incorrect")
)

// InvalidKeyDataError is returned from KeyData methods if the key data
// is invalid in some way.
type InvalidKeyDataError struct {
	err error
}

func (e *InvalidKeyDataError) Error() string {
	return fmt.Sprintf("invalid key data: %v", e.err)
}

func (e *InvalidKeyDataError) Unwrap() error {
	return e.err
}

// PlatformUninitializedError is returned from KeyData methods if the
// platform's secure device has not been initialized properly.
type PlatformUninitializedError struct {
	err error
}

func (e *PlatformUninitializedError) Error() string {
	return fmt.Sprintf("the platform's secure device is not properly initialized: %v", e.err)
}

func (e *PlatformUninitializedError) Unwrap() error {
	return e.err
}

// PlatformDeviceUnavailableError is returned from KeyData methods if the
// platform's secure device is currently unavailable.
type PlatformDeviceUnavailableError struct {
	err error
}

func (e *PlatformDeviceUnavailableError) Error() string {
	return fmt.Sprintf("the platform's secure device is unavailable: %v", e.err)
}

func (e *PlatformDeviceUnavailableError) Unwrap() error {
	return e.err
}

// DiskUnlockKey is the key used to unlock a LUKS volume.
type DiskUnlockKey []byte

// PrimaryKey is an additional key used to modify properties of a KeyData
// object without having to create a new object.
type PrimaryKey []byte

// AuthMode corresponds to an authentication mechanism.
type AuthMode uint8

const (
	AuthModeNone AuthMode = iota
	AuthModePassphrase
)

// KeyParams provides parameters required to create a new KeyData object.
// It should be produced by a platform implementation.
type KeyParams struct {
	// Handle contains metadata required by the platform in order to recover
	// this key. It is opaque to this go package. It should be a value that can
	// be encoded to JSON using go's encoding/json package, which could be
	// something as simple as binary data stored in a byte slice or a more complex
	// JSON object, depending on the requirements of the implementation. A handle
	// already encoded to JSON can be supplied using the json.RawMessage type.
	Handle interface{}

	Role string

	// EncryptedPayload contains the encrypted and authenticated payload. The
	// plaintext payload should be created with [MakeDiskUnlockKey].
	EncryptedPayload []byte

	PlatformName string // Name of the platform that produced this data

	// KDFAlg is the digest algorithm used to derive additional keys during
	// the use of the created KeyData. It must match the algorithm passed to
	// [MakeDiskUnlockKey]. The zero value here has a special meaning which
	// is reserved to support legacy TPM2 key data files, and tells the
	// KeyData to use the unique key as the unlock key rather than using it
	// to derive the unlock key.
	KDFAlg crypto.Hash
}

// KeyWithPassphraseParams provides parameters required to create a new KeyData
// object with a passphrase enabled. It should be produced by a platform
// implementation.
type KeyWithPassphraseParams struct {
	KeyParams
	KDFOptions *Argon2Options // The passphrase KDF options

	// AuthKeySize is the size of key to derive from the passphrase for
	// use by the platform implementation.
	AuthKeySize int
}

// KeyID is the unique ID for a KeyData object. It is used to facilitate the
// sharing of state between the early boot environment and OS runtime.
type KeyID []byte

// KeyDataWriter is an interface used by KeyData to write the data to
// persistent storage in an atomic way.
type KeyDataWriter interface {
	io.Writer
	Commit() error
}

// KeyDataReader is an interface used to read and decode a KeyData
// from persistent storage.
type KeyDataReader interface {
	io.Reader
	ReadableName() string
}

// HashAlg provides an abstraction for crypto.Hash that can be serialized to JSON and DER.
type HashAlg crypto.Hash

var hashAlgAvailable = (*HashAlg).Available

func (a HashAlg) Available() bool {
	return crypto.Hash(a).Available()
}

func (a HashAlg) New() hash.Hash {
	return crypto.Hash(a).New()
}

func (a HashAlg) HashFunc() crypto.Hash {
	return crypto.Hash(a)
}

func (a HashAlg) Size() int {
	return crypto.Hash(a).Size()
}

func (a HashAlg) MarshalJSON() ([]byte, error) {
	var s string

	switch crypto.Hash(a) {
	case crypto.SHA1:
		s = "sha1"
	case crypto.SHA224:
		s = "sha224"
	case crypto.SHA256:
		s = "sha256"
	case crypto.SHA384:
		s = "sha384"
	case crypto.SHA512:
		s = "sha512"
	case crypto.Hash(nilHash):
		s = "null"
	default:
		return nil, fmt.Errorf("unknown hash algorithm: %v", crypto.Hash(a))
	}

	return json.Marshal(s)
}

func (a *HashAlg) UnmarshalJSON(b []byte) error {
	var s string
	if err := json.Unmarshal(b, &s); err != nil {
		return err
	}

	switch s {
	case "sha1":
		*a = HashAlg(crypto.SHA1)
	case "sha224":
		*a = HashAlg(crypto.SHA224)
	case "sha256":
		*a = HashAlg(crypto.SHA256)
	case "sha384":
		*a = HashAlg(crypto.SHA384)
	case "sha512":
		*a = HashAlg(crypto.SHA512)
	default:
		// be permissive here and allow everything to be
		// unmarshalled.
		*a = nilHash
	}

	return nil
}

func (a HashAlg) MarshalASN1(b *cryptobyte.Builder) {
	b.AddASN1(cryptobyte_asn1.SEQUENCE, func(b *cryptobyte.Builder) { // AlgorithmIdentifier ::= SEQUENCE {
		var oid asn1.ObjectIdentifier

		switch crypto.Hash(a) {
		case crypto.SHA1:
			oid = sha1Oid
		case crypto.SHA224:
			oid = sha224Oid
		case crypto.SHA256:
			oid = sha256Oid
		case crypto.SHA384:
			oid = sha384Oid
		case crypto.SHA512:
			oid = sha512Oid
		default:
			b.SetError(fmt.Errorf("unknown hash algorithm: %v", crypto.Hash(a)))
			return
		}
		b.AddASN1ObjectIdentifier(oid) // algorithm OBJECT IDENTIFIER
		b.AddASN1NULL()                // parameters ANY DEFINED BY algorithm OPTIONAL
	})
}

type kdfParams struct {
	Type   string `json:"type"`
	Time   int    `json:"time"`
	Memory int    `json:"memory"`
	CPUs   int    `json:"cpus"`
}

// kdfData corresponds to the arguments to a KDF and matches the
// corresponding object in the LUKS2 specification.
type kdfData struct {
	Salt []byte `json:"salt"`
	kdfParams
}

// passphraseParams contains parameters for passphrase authentication.
type passphraseParams struct {
	// KDF contains the key derivation parameters used to derive
	// an intermediate key from an input passphrase.
	KDF kdfData `json:"kdf"`

	Encryption        string `json:"encryption"`          // Encryption algorithm - currently only aes-cfb
	DerivedKeySize    int    `json:"derived_key_size"`    // Size of key to derive from passphrase using the parameters of the KDF field.
	EncryptionKeySize int    `json:"encryption_key_size"` // Size of encryption key to derive from passphrase derived key
	AuthKeySize       int    `json:"auth_key_size"`       // Size of auth key to derive from passphrase derived key
}

type keyData struct {
	// Generation is a number used to differentiate between different key formats.
	// i.e Gen1 keys are binary serialized and include a primary and an unlock key while
	// Gen2 keys are DER encoded and include a primary key and a unique key which is
	// used to derive the unlock key.
	Generation int `json:"generation,omitempty"`

	PlatformName string `json:"platform_name"` // used to identify a PlatformKeyDataHandler

	// PlatformHandle is an opaque blob of data used by the associated
	// PlatformKeyDataHandler to recover the cleartext keys from one of
	// the encrypted payloads.
	PlatformHandle json.RawMessage `json:"platform_handle"`

	// Role describes the role of this key, and is used to restrict the
	// scope of authorizations associated with it (such as PCR policies).
	// XXX: It's a bit strange having it here because it's not used by
	//  this package, but it does allow the configuration manager to filter
	//  keys by role without having to decode the platform specific part.
	//  Maybe in the future, KeyData should be an interface implemented
	//  entirely by each platform with some shared helpers rather than
	//  what we have now (a concrete KeyData implementation with an
	//  opaque blob).
	Role string `json:"role"`

	// KDFAlg is the algorithm that is used to derive the unlock key from a primary key.
	// It is also used to derive additional keys from the passphrase derived key in
	// derivePassphraseKeys.
	KDFAlg HashAlg `json:"kdf_alg,omitempty"`

	// EncryptedPayload is the platform protected key payload.
	EncryptedPayload []byte `json:"encrypted_payload"`

	PassphraseParams *passphraseParams `json:"passphrase_params,omitempty"`

	// AuthorizedSnapModels contains information about the Snap models
	// that have been authorized to access the data protected by this key.
	// This field is only used by gen 1 keys. Gen 2 keys handle authorized
	// snap models differently depending on the platform implementation.
	AuthorizedSnapModels *authorizedSnapModels `json:"authorized_snap_models,omitempty"`
}

func processPlatformHandlerError(err error) error {
	var pe *PlatformHandlerError
	if xerrors.As(err, &pe) {
		switch pe.Type {
		case PlatformHandlerErrorInvalidData:
			return &InvalidKeyDataError{pe.Err}
		case PlatformHandlerErrorUninitialized:
			return &PlatformUninitializedError{pe.Err}
		case PlatformHandlerErrorUnavailable:
			return &PlatformDeviceUnavailableError{pe.Err}
		case PlatformHandlerErrorInvalidAuthKey:
			return ErrInvalidPassphrase
		}
	}

	return xerrors.Errorf("cannot perform action because of an unexpected error: %w", err)
}

// KeyData represents a disk unlock key and auxiliary key protected by a platform's
// secure device.
type KeyData struct {
	readableName string
	data         keyData
}

func (d *KeyData) derivePassphraseKeys(passphrase string) (key, iv, auth []byte, err error) {
	if d.data.PassphraseParams == nil {
		return nil, nil, nil, errors.New("no passphrase params")
	}

	params := d.data.PassphraseParams
	if params.DerivedKeySize < 0 {
		return nil, nil, nil, fmt.Errorf("invalid derived key size (%d bytes)", params.DerivedKeySize)
	}
	if params.EncryptionKeySize < 0 || params.EncryptionKeySize > 32 {
		// The key size can't be larger than 32 with the supported cipher
		return nil, nil, nil, fmt.Errorf("invalid encryption key size (%d bytes)", params.EncryptionKeySize)
	}
	if params.AuthKeySize < 0 {
		return nil, nil, nil, fmt.Errorf("invalid auth key size (%d bytes)", params.AuthKeySize)
	}

	kdfAlg := d.data.KDFAlg
	if !hashAlgAvailable(&kdfAlg) {
		return nil, nil, nil, fmt.Errorf("unavailable leaf KDF digest algorithm %v", kdfAlg)
	}

	// Include derivation parameters in the Argon2 salt in order to protect them
	builder := cryptobyte.NewBuilder(nil)
	builder.AddASN1(cryptobyte_asn1.SEQUENCE, func(b *cryptobyte.Builder) { // SEQUENCE {
		b.AddASN1OctetString(params.KDF.Salt)                               // salt OCTET STRING
		kdfAlg.MarshalASN1(b)                                               // kdfAlgorithm AlgorithmIdentifier
		b.AddASN1(cryptobyte_asn1.UTF8String, func(b *cryptobyte.Builder) { // encryption UTF8String
			b.AddBytes([]byte(params.Encryption))
		})
		b.AddASN1Int64(int64(params.EncryptionKeySize)) // encryptionKeySize INTEGER
		b.AddASN1Int64(int64(params.AuthKeySize))       // authKeySize INTEGER
	})
	salt, err := builder.Bytes()
	if err != nil {
		return nil, nil, nil, xerrors.Errorf("cannot serialize salt: %w", err)
	}

	var derived []byte

	switch params.KDF.Type {
	case string(Argon2i), string(Argon2id):
		mode := Argon2Mode(params.KDF.Type)
		costParams := &Argon2CostParams{
			Time:      uint32(params.KDF.Time),
			MemoryKiB: uint32(params.KDF.Memory),
			Threads:   uint8(params.KDF.CPUs)}
		derived, err = argon2KDF().Derive(passphrase, salt, mode, costParams, uint32(params.DerivedKeySize))
		if err != nil {
			return nil, nil, nil, xerrors.Errorf("cannot derive key from passphrase: %w", err)
		}
		if len(derived) != params.DerivedKeySize {
			return nil, nil, nil, errors.New("KDF returned unexpected key length")
		}
	default:
		return nil, nil, nil, fmt.Errorf("unexpected intermediate KDF type \"%s\"", params.KDF.Type)
	}

	key = make([]byte, params.EncryptionKeySize)
	r := hkdf.Expand(func() hash.Hash { return kdfAlg.New() }, derived, []byte("PASSPHRASE-ENC"))
	if _, err := io.ReadFull(r, key); err != nil {
		return nil, nil, nil, xerrors.Errorf("cannot derive encryption key: %w", err)
	}

	iv = make([]byte, aes.BlockSize)
	r = hkdf.Expand(func() hash.Hash { return kdfAlg.New() }, derived, []byte("PASSPHRASE-IV"))
	if _, err := io.ReadFull(r, iv); err != nil {
		return nil, nil, nil, xerrors.Errorf("cannot derive IV: %w", err)
	}

	auth = make([]byte, params.AuthKeySize)
	r = hkdf.Expand(func() hash.Hash { return kdfAlg.New() }, derived, []byte("PASSPHRASE-AUTH"))
	if _, err := io.ReadFull(r, auth); err != nil {
		return nil, nil, nil, xerrors.Errorf("cannot derive auth key: %w", err)
	}

	return key, iv, auth, nil
}

func (d *KeyData) updatePassphrase(payload, oldAuthKey []byte, passphrase string) error {
	handler := handlers[d.data.PlatformName]
	if handler == nil {
		return ErrNoPlatformHandlerRegistered
	}

	key, iv, authKey, err := d.derivePassphraseKeys(passphrase)
	if err != nil {
		return err
	}

	if d.data.PassphraseParams.Encryption != passphraseEncryption {
		// Only AES-CFB is supported
		return fmt.Errorf("unexpected encryption algorithm \"%s\"", d.data.PassphraseParams.Encryption)
	}

	handle, err := handler.ChangeAuthKey(d.platformKeyData(), oldAuthKey, authKey)
	if err != nil {
		return err
	}

	c, err := aes.NewCipher(key)
	if err != nil {
		return xerrors.Errorf("cannot create cipher: %w", err)
	}

	d.data.PlatformHandle = handle
	d.data.EncryptedPayload = make([]byte, len(payload))

	stream := cipher.NewCFBEncrypter(c, iv)
	stream.XORKeyStream(d.data.EncryptedPayload, payload)

	return nil
}

func (d *KeyData) openWithPassphrase(passphrase string) (payload []byte, authKey []byte, err error) {
	key, iv, authKey, err := d.derivePassphraseKeys(passphrase)
	if err != nil {
		return nil, nil, err
	}

	if d.data.PassphraseParams.Encryption != passphraseEncryption {
		// Only AES-CFB is supported
		return nil, nil, fmt.Errorf("unexpected encryption algorithm \"%s\"", d.data.PassphraseParams.Encryption)
	}

	payload = make([]byte, len(d.data.EncryptedPayload))

	c, err := aes.NewCipher(key)
	if err != nil {
		return nil, nil, xerrors.Errorf("cannot create cipher: %w", err)
	}
	stream := cipher.NewCFBDecrypter(c, iv)
	stream.XORKeyStream(payload, d.data.EncryptedPayload)

	return payload, authKey, nil
}

func (d *KeyData) platformKeyData() *PlatformKeyData {
	return &PlatformKeyData{
		Generation:    d.Generation(),
		EncodedHandle: d.data.PlatformHandle,
		KDFAlg:        crypto.Hash(d.data.KDFAlg),
		AuthMode:      d.AuthMode(),
	}
}

func (d *KeyData) recoverKeysCommon(data []byte) (DiskUnlockKey, PrimaryKey, error) {
	switch d.Generation() {
	case 1:
		unlockKey, primaryKey, err := unmarshalV1KeyPayload(data)
		if err != nil {
			return nil, nil, &InvalidKeyDataError{xerrors.Errorf("cannot unmarshal cleartext key payload: %w", err)}
		}
		return unlockKey, primaryKey, nil
	case 2:
		if d.data.KDFAlg != nilHash && !d.data.KDFAlg.Available() {
			return nil, nil, fmt.Errorf("unavailable KDF digest algorithm %v", d.data.KDFAlg)
		}
		pk, err := unmarshalProtectedKeys(data)
		if err != nil {
			return nil, nil, &InvalidKeyDataError{xerrors.Errorf("cannot unmarshal cleartext key payload: %w", err)}
		}
		return pk.unlockKey(crypto.Hash(d.data.KDFAlg)), pk.Primary, nil
	default:
		return nil, nil, fmt.Errorf("invalid keydata generation %d", d.Generation())
	}
}

// Generation returns this keydata's generation. Since the generation field didn't exist
// for older keydata with generation < 2, we fake the generation returned to 1.
func (d *KeyData) Generation() int {
	switch d.data.Generation {
	case 0:
		// This field was missing in gen1
		return 1
	default:
		return d.data.Generation
	}
}

// PlatformName returns the name of the platform that handles this key data.
func (d *KeyData) PlatformName() string {
	return d.data.PlatformName
}

// ReadableName returns a human-readable name for this key data, useful for
// including in errors.
func (d *KeyData) ReadableName() string {
	return d.readableName
}

// UniqueID returns the unique ID for this key data.
func (d *KeyData) UniqueID() (KeyID, error) {
	h := crypto.SHA256.New()
	enc := json.NewEncoder(h)
	if err := enc.Encode(&d.data); err != nil {
		return nil, xerrors.Errorf("cannot compute ID: %w", err)
	}
	return KeyID(h.Sum(nil)), nil
}

// AuthMode indicates the authentication mechanisms enabled for this key data.
func (d *KeyData) AuthMode() (out AuthMode) {
	switch {
	case d.data.PassphraseParams != nil:
		return AuthModePassphrase
	default:
		return AuthModeNone
	}
}

func (d *KeyData) Role() string {
	return d.data.Role
}

// UnmarshalPlatformHandle unmarshals the JSON platform handle payload into the
// supplied handle, which must be a non-nil pointer.
func (d *KeyData) UnmarshalPlatformHandle(handle interface{}) error {
	if err := json.Unmarshal(d.data.PlatformHandle, handle); err != nil {
		return &InvalidKeyDataError{err}
	}
	return nil
}

// MarshalAndUpdatePlatformHandle marshals the supplied platform handle to JSON and updates
// this KeyData object. The changes will need to persisted afterwards using
// WriteAtomic.
func (d *KeyData) MarshalAndUpdatePlatformHandle(handle interface{}) error {
	b, err := json.Marshal(handle)
	if err != nil {
		return err
	}

	d.data.PlatformHandle = b
	return nil
}

// RecoverKeys recovers the disk unlock key and auxiliary key associated with this
// key data from the platform's secure device, for key data that doesn't have any
// additional authentication modes enabled (AuthMode returns AuthModeNone).
//
// If AuthMode returns anything other than AuthModeNone, then this will return an error.
//
// If no platform handler has been registered for this key data, an
// ErrNoPlatformHandlerRegistered error will be returned.
//
// If the keys cannot be recovered because the key data is invalid, a *InvalidKeyDataError
// error will be returned.
//
// If the keys cannot be recovered because the platform's secure device is not
// properly initialized, a *PlatformUninitializedError error will be returned.
//
// If the keys cannot be recovered because the platform's secure device is not
// available, a *PlatformDeviceUnavailableError error will be returned.
func (d *KeyData) RecoverKeys() (DiskUnlockKey, PrimaryKey, error) {
	if d.AuthMode() != AuthModeNone {
		return nil, nil, errors.New("cannot recover key without authorization")
	}

	handler := handlers[d.data.PlatformName]
	if handler == nil {
		return nil, nil, ErrNoPlatformHandlerRegistered
	}

	c, err := handler.RecoverKeys(d.platformKeyData(), d.data.EncryptedPayload)
	if err != nil {
		return nil, nil, processPlatformHandlerError(err)
	}

	return d.recoverKeysCommon(c)
}

func (d *KeyData) RecoverKeysWithPassphrase(passphrase string) (DiskUnlockKey, PrimaryKey, error) {
	if d.AuthMode() != AuthModePassphrase {
		return nil, nil, errors.New("cannot recover key with passphrase")
	}

	handler := handlers[d.data.PlatformName]
	if handler == nil {
		return nil, nil, ErrNoPlatformHandlerRegistered
	}

	payload, key, err := d.openWithPassphrase(passphrase)
	if err != nil {
		return nil, nil, err
	}

	c, err := handler.RecoverKeysWithAuthKey(d.platformKeyData(), payload, key)
	if err != nil {
		return nil, nil, processPlatformHandlerError(err)
	}

	return d.recoverKeysCommon(c)
}

// ChangePassphrase updates the passphrase used to recover the keys from this key data
// via the KeyData.RecoverKeysWithPassphrase API. This can only be called if a passhphrase
// has been set previously (KeyData.AuthMode returns AuthModePassphrase).
//
// The current passphrase must be supplied via the oldPassphrase argument.
func (d *KeyData) ChangePassphrase(oldPassphrase, newPassphrase string) error {
	if d.AuthMode()&AuthModePassphrase == 0 {
		return errors.New("cannot change passphrase without setting an initial passphrase")
	}

	payload, oldKey, err := d.openWithPassphrase(oldPassphrase)
	if err != nil {
		return err
	}

	if err := d.updatePassphrase(payload, oldKey, newPassphrase); err != nil {
		return processPlatformHandlerError(err)
	}

	return nil
}

// WriteAtomic saves this key data to the supplied KeyDataWriter.
func (d *KeyData) WriteAtomic(w KeyDataWriter) error {
	enc := json.NewEncoder(w)
	if err := enc.Encode(d.data); err != nil {
		return xerrors.Errorf("cannot encode keydata: %w", err)
	}

	if err := w.Commit(); err != nil {
		return xerrors.Errorf("cannot commit keydata: %w", err)
	}

	return nil
}

// ReadKeyData reads the key data from the supplied KeyDataReader, returning a
// new KeyData object.
func ReadKeyData(r KeyDataReader) (*KeyData, error) {
	d := &KeyData{readableName: r.ReadableName()}
	dec := json.NewDecoder(r)
	if err := dec.Decode(&d.data); err != nil {
		return nil, xerrors.Errorf("cannot decode key data: %w", err)
	}

	return d, nil
}

// NewKeyData creates a new KeyData object using the supplied KeyParams, which
// should be created by a platform-specific package, containing a payload encrypted by
// the platform's secure device and the associated handle required for subsequent
// recovery of the keys.
func NewKeyData(params *KeyParams) (*KeyData, error) {
	encodedHandle, err := json.Marshal(params.Handle)
	if err != nil {
		return nil, xerrors.Errorf("cannot encode platform handle: %w", err)
	}

	kd := &KeyData{
		data: keyData{
			Generation:       KeyDataGeneration,
			PlatformName:     params.PlatformName,
			Role:             params.Role,
			PlatformHandle:   json.RawMessage(encodedHandle),
			KDFAlg:           HashAlg(params.KDFAlg),
			EncryptedPayload: params.EncryptedPayload,
		},
	}

	return kd, nil
}

// NewKeyDataWithPassphrase is similar to NewKeyData but creates KeyData objects that are supported
// by a passphrase, which is passed as an extra argument. The supplied KeyWithPassphraseParams include
// in addition to the KeyParams fields, the KDFOptions and AuthKeySize fields which are used in the key
// derivation process.
func NewKeyDataWithPassphrase(params *KeyWithPassphraseParams, passphrase string) (*KeyData, error) {
	kd, err := NewKeyData(&params.KeyParams)
	if err != nil {
		return nil, err
	}

	kdfOptions := params.KDFOptions
	if kdfOptions == nil {
		var defaultOptions Argon2Options
		kdfOptions = &defaultOptions
	}

	kdfParams, err := kdfOptions.kdfParams(passphraseKeyLen)
	if err != nil {
		return nil, xerrors.Errorf("cannot derive KDF cost parameters: %w", err)
	}

	var salt [16]byte
	if _, err := rand.Read(salt[:]); err != nil {
		return nil, xerrors.Errorf("cannot read salt: %w", err)
	}

	kd.data.PassphraseParams = &passphraseParams{
		KDF: kdfData{
			Salt:      salt[:],
			kdfParams: *kdfParams,
		},
		Encryption:        passphraseEncryption,
		DerivedKeySize:    passphraseKeyLen,
		EncryptionKeySize: passphraseEncryptionKeyLen,
		AuthKeySize:       params.AuthKeySize,
	}

	if err := kd.updatePassphrase(kd.data.EncryptedPayload, make([]byte, params.AuthKeySize), passphrase); err != nil {
		return nil, xerrors.Errorf("cannot set passphrase: %w", err)
	}

	return kd, nil
}

// protectedKeys is used to pack a primary key and a unique value from which
// an unlock key is derived.
type protectedKeys struct {
	Primary PrimaryKey
	Unique  []byte
}

func unmarshalProtectedKeys(data []byte) (*protectedKeys, error) {
	s := cryptobyte.String(data)
	if !s.ReadASN1(&s, cryptobyte_asn1.SEQUENCE) {
		return nil, errors.New("malformed input")
	}

	pk := new(protectedKeys)

	if !s.ReadASN1Bytes((*[]byte)(&pk.Primary), cryptobyte_asn1.OCTET_STRING) {
		return nil, errors.New("malformed primary key")
	}
	if !s.ReadASN1Bytes(&pk.Unique, cryptobyte_asn1.OCTET_STRING) {
		return nil, errors.New("malformed unique key")
	}

	return pk, nil
}

func (k *protectedKeys) unlockKey(alg crypto.Hash) DiskUnlockKey {
	if alg == crypto.Hash(nilHash) {
		// This is to support the legacy TPM key data created
		// via tpm2.NewKeyDataFromSealedKeyObjectFile.
		return k.Unique
	}

	unlockKey := make([]byte, len(k.Primary))
	r := hkdf.New(func() hash.Hash { return alg.New() }, k.Primary, k.Unique, []byte("UNLOCK"))
	if _, err := io.ReadFull(r, unlockKey); err != nil {
		panic(err)
	}
	return unlockKey
}

func (k *protectedKeys) marshalASN1(builder *cryptobyte.Builder) {
	builder.AddASN1(cryptobyte_asn1.SEQUENCE, func(b *cryptobyte.Builder) { // ProtectedKeys ::= SEQUENCE {
		b.AddASN1OctetString(k.Primary) // primary OCTETSTRING
		b.AddASN1OctetString(k.Unique)  // unique OCTETSTRING
	})
}

// MakeDiskUnlockKey derives a disk unlock key from a passed primary key and
// a random salt. It returns that key as well as a payload in cleartext containing
// the primary key and the generated salt.
func MakeDiskUnlockKey(rand io.Reader, alg crypto.Hash, primaryKey PrimaryKey) (unlockKey DiskUnlockKey, cleartextPayload []byte, err error) {
	unique := make([]byte, len(primaryKey))
	if _, err := io.ReadFull(rand, unique); err != nil {
		return nil, nil, xerrors.Errorf("cannot make unique ID: %w", err)
	}

	pk := &protectedKeys{
		Primary: primaryKey,
		Unique:  unique,
	}

	builder := cryptobyte.NewBuilder(nil)
	pk.marshalASN1(builder)
	cleartextPayload, err = builder.Bytes()
	if err != nil {
		return nil, nil, xerrors.Errorf("cannot marshal cleartext payload: %w", err)
	}

	return pk.unlockKey(alg), cleartextPayload, nil
}<|MERGE_RESOLUTION|>--- conflicted
+++ resolved
@@ -38,12 +38,7 @@
 )
 
 const (
-<<<<<<< HEAD
-	nilHash                    hashAlg = 0
-=======
-	kdfType                            = "argon2i"
 	nilHash                    HashAlg = 0
->>>>>>> 21595bab
 	passphraseKeyLen                   = 32
 	passphraseEncryptionKeyLen         = 32
 	passphraseEncryption               = "aes-cfb"
