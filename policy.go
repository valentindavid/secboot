--- conflicted
+++ resolved
@@ -632,12 +632,7 @@
 		return xerrors.Errorf("cannot undefine bootstrap index: %w", err)
 	}
 
-<<<<<<< HEAD
 	index2, err := tpm.NVDefineSpace(tpm.OwnerHandleContext(), nil, index2Pub, session)
-=======
-	// Marshal key name and cut-off time for writing to the NV index so that they can be used for verification in the future.
-	data, err := mu.MarshalToBytes(lockNVIndexVersion, keyName, time.ClockInfo.Clock)
->>>>>>> 414a9945
 	if err != nil {
 		return xerrors.Errorf("cannot create index 2: %w", err)
 	}
